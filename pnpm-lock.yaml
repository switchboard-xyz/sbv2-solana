--- conflicted
+++ resolved
@@ -15,13 +15,8 @@
         specifier: latest
         version: 0.1.8
       '@types/node':
-<<<<<<< HEAD
-        specifier: ^20.1.1
-        version: 20.1.1
-=======
         specifier: ^20.2.5
         version: 20.2.5
->>>>>>> 0cddfe37
       commitlint:
         specifier: ^17.4.2
         version: 17.4.4
@@ -33,14 +28,10 @@
         version: 0.3.4
       ts-node:
         specifier: ^10.9.1
-<<<<<<< HEAD
-        version: 10.9.1(@types/node@20.1.1)(typescript@5.0.4)
-=======
         version: 10.9.1(@types/node@20.2.5)(typescript@5.0.4)
       tsx:
         specifier: ^3.12.7
         version: 3.12.7
->>>>>>> 0cddfe37
       typescript:
         specifier: ^5.0.4
         version: 5.0.4
@@ -109,16 +100,8 @@
         specifier: ^1.73.0
         version: 1.73.0
       '@switchboard-xyz/common':
-<<<<<<< HEAD
-        specifier: ^2.1.46
-        version: 2.2.0
-      cron-validator:
-        specifier: ^1.3.1
-        version: 1.3.1
-=======
         specifier: ^2.2.3
         version: 2.2.3
->>>>>>> 0cddfe37
       dotenv:
         specifier: ^16.0.3
         version: 16.0.3
@@ -1498,13 +1481,8 @@
   /@types/node@18.11.18:
     resolution: {integrity: sha512-DHQpWGjyQKSHj3ebjFI/wRKcqQcdR+MoFBygntYOZytCqNfkd2ZC4ARDJ2DQqhjH5p85Nnd3jhUJIXrszFX/JA==}
 
-<<<<<<< HEAD
-  /@types/node@20.1.1:
-    resolution: {integrity: sha512-uKBEevTNb+l6/aCQaKVnUModfEMjAl98lw2Si9P5y4hLu9tm6AlX2ZIoXZX6Wh9lJueYPrGPKk5WMCNHg/u6/A==}
-=======
   /@types/node@20.2.5:
     resolution: {integrity: sha512-JJulVEQXmiY9Px5axXHeYGLSjhkZEnD+MDPDGbCbIAbMslkKwmygtZFy1X6s/075Yo94sf8GuSlFfPzysQrWZQ==}
->>>>>>> 0cddfe37
     dev: true
 
   /@types/normalize-package-data@2.4.1:
@@ -5581,11 +5559,7 @@
       yn: 3.1.1
     dev: true
 
-<<<<<<< HEAD
-  /ts-node@10.9.1(@types/node@20.1.1)(typescript@5.0.4):
-=======
   /ts-node@10.9.1(@types/node@20.2.5)(typescript@5.0.4):
->>>>>>> 0cddfe37
     resolution: {integrity: sha512-NtVysVPkxxrwFGUUxGYhfux8k78pQB3JqYBXlLRZgdGUqTO5wU/UyHop5p70iEbGhB7q5KmiZiU0Y3KlJrScEw==}
     hasBin: true
     peerDependencies:
@@ -5604,11 +5578,7 @@
       '@tsconfig/node12': 1.0.11
       '@tsconfig/node14': 1.0.3
       '@tsconfig/node16': 1.0.3
-<<<<<<< HEAD
-      '@types/node': 20.1.1
-=======
       '@types/node': 20.2.5
->>>>>>> 0cddfe37
       acorn: 8.8.1
       acorn-walk: 8.2.0
       arg: 4.1.3
@@ -6005,11 +5975,7 @@
   file:javascript/solana.js:
     resolution: {directory: javascript/solana.js, type: directory}
     name: '@switchboard-xyz/solana.js'
-<<<<<<< HEAD
-    version: 2.1.16
-=======
     version: 2.2.0
->>>>>>> 0cddfe37
     engines: {node: '>=16.0.0', npm: '>=7.0.0'}
     dependencies:
       '@coral-xyz/anchor': 0.27.0
