<<<<<<< HEAD
import { SwitchboardProgram } from '../../SwitchboardProgram';
import * as types from '../types'; // eslint-disable-line @typescript-eslint/no-unused-vars

import * as borsh from '@coral-xyz/borsh';
import { PublicKey } from '@solana/web3.js'; // eslint-disable-line @typescript-eslint/no-unused-vars
import { BN } from '@switchboard-xyz/common'; // eslint-disable-line @typescript-eslint/no-unused-vars

export interface NoneJSON {
  kind: 'None';
}

export class None {
  static readonly discriminator = 0;
  static readonly kind = 'None';
  readonly discriminator = 0;
  readonly kind = 'None';

  toJSON(): NoneJSON {
    return {
      kind: 'None',
    };
  }

  toEncodable() {
    return {
      None: {},
    };
  }
}
=======
import { SwitchboardProgram } from "../../SwitchboardProgram.js";
import { PublicKey } from "@solana/web3.js"; // eslint-disable-line @typescript-eslint/no-unused-vars
import { BN } from "@switchboard-xyz/common"; // eslint-disable-line @typescript-eslint/no-unused-vars
import * as types from "../types/index.js"; // eslint-disable-line @typescript-eslint/no-unused-vars
import * as borsh from "@coral-xyz/borsh";
>>>>>>> 0cddfe37

export interface VerificationPendingJSON {
  kind: "VerificationPending";
}

export class VerificationPending {
<<<<<<< HEAD
  static readonly discriminator = 1;
  static readonly kind = 'VerificationPending';
  readonly discriminator = 1;
  readonly kind = 'VerificationPending';
=======
  static readonly discriminator = 0;
  static readonly kind = "VerificationPending";
  readonly discriminator = 0;
  readonly kind = "VerificationPending";
>>>>>>> 0cddfe37

  toJSON(): VerificationPendingJSON {
    return {
      kind: "VerificationPending",
    };
  }

  toEncodable() {
    return {
      VerificationPending: {},
    };
  }
}

export interface VerificationFailureJSON {
  kind: "VerificationFailure";
}

export class VerificationFailure {
<<<<<<< HEAD
  static readonly discriminator = 2;
  static readonly kind = 'VerificationFailure';
  readonly discriminator = 2;
  readonly kind = 'VerificationFailure';
=======
  static readonly discriminator = 1;
  static readonly kind = "VerificationFailure";
  readonly discriminator = 1;
  readonly kind = "VerificationFailure";
>>>>>>> 0cddfe37

  toJSON(): VerificationFailureJSON {
    return {
      kind: "VerificationFailure",
    };
  }

  toEncodable() {
    return {
      VerificationFailure: {},
    };
  }
}

export interface VerificationSuccessJSON {
  kind: "VerificationSuccess";
}

export class VerificationSuccess {
<<<<<<< HEAD
  static readonly discriminator = 4;
  static readonly kind = 'VerificationSuccess';
  readonly discriminator = 4;
  readonly kind = 'VerificationSuccess';
=======
  static readonly discriminator = 2;
  static readonly kind = "VerificationSuccess";
  readonly discriminator = 2;
  readonly kind = "VerificationSuccess";
>>>>>>> 0cddfe37

  toJSON(): VerificationSuccessJSON {
    return {
      kind: "VerificationSuccess",
    };
  }

  toEncodable() {
    return {
      VerificationSuccess: {},
    };
  }
}

export interface VerificationOverrideJSON {
  kind: "VerificationOverride";
}

export class VerificationOverride {
<<<<<<< HEAD
  static readonly discriminator = 8;
  static readonly kind = 'VerificationOverride';
  readonly discriminator = 8;
  readonly kind = 'VerificationOverride';
=======
  static readonly discriminator = 3;
  static readonly kind = "VerificationOverride";
  readonly discriminator = 3;
  readonly kind = "VerificationOverride";
>>>>>>> 0cddfe37

  toJSON(): VerificationOverrideJSON {
    return {
      kind: "VerificationOverride",
    };
  }

  toEncodable() {
    return {
      VerificationOverride: {},
    };
  }
}

// eslint-disable-next-line @typescript-eslint/no-explicit-any
export function fromDecoded(obj: any): types.VerificationStatusKind {
  if (typeof obj !== "object") {
    throw new Error("Invalid enum object");
  }

<<<<<<< HEAD
  if ('None' in obj) {
    return new None();
  }
  if ('VerificationPending' in obj) {
=======
  if ("VerificationPending" in obj) {
>>>>>>> 0cddfe37
    return new VerificationPending();
  }
  if ("VerificationFailure" in obj) {
    return new VerificationFailure();
  }
  if ("VerificationSuccess" in obj) {
    return new VerificationSuccess();
  }
  if ("VerificationOverride" in obj) {
    return new VerificationOverride();
  }

  throw new Error("Invalid enum object");
}

export function fromJSON(
  obj: types.VerificationStatusJSON
): types.VerificationStatusKind {
  switch (obj.kind) {
<<<<<<< HEAD
    case 'None': {
      return new None();
    }
    case 'VerificationPending': {
=======
    case "VerificationPending": {
>>>>>>> 0cddfe37
      return new VerificationPending();
    }
    case "VerificationFailure": {
      return new VerificationFailure();
    }
    case "VerificationSuccess": {
      return new VerificationSuccess();
    }
    case "VerificationOverride": {
      return new VerificationOverride();
    }
  }
}

export function layout(property?: string) {
  const ret = borsh.rustEnum([
<<<<<<< HEAD
    borsh.struct([], 'None'),
    borsh.struct([], 'VerificationPending'),
    borsh.struct([], 'VerificationFailure'),
    borsh.struct([], 'VerificationSuccess'),
    borsh.struct([], 'VerificationOverride'),
=======
    borsh.struct([], "VerificationPending"),
    borsh.struct([], "VerificationFailure"),
    borsh.struct([], "VerificationSuccess"),
    borsh.struct([], "VerificationOverride"),
>>>>>>> 0cddfe37
  ]);
  if (property !== undefined) {
    return ret.replicate(property);
  }
  return ret;
}<|MERGE_RESOLUTION|>--- conflicted
+++ resolved
@@ -1,10 +1,8 @@
-<<<<<<< HEAD
-import { SwitchboardProgram } from '../../SwitchboardProgram';
-import * as types from '../types'; // eslint-disable-line @typescript-eslint/no-unused-vars
-
-import * as borsh from '@coral-xyz/borsh';
-import { PublicKey } from '@solana/web3.js'; // eslint-disable-line @typescript-eslint/no-unused-vars
-import { BN } from '@switchboard-xyz/common'; // eslint-disable-line @typescript-eslint/no-unused-vars
+import { SwitchboardProgram } from "../../SwitchboardProgram.js";
+import { PublicKey } from "@solana/web3.js"; // eslint-disable-line @typescript-eslint/no-unused-vars
+import { BN } from "@switchboard-xyz/common"; // eslint-disable-line @typescript-eslint/no-unused-vars
+import * as types from "../types/index.js"; // eslint-disable-line @typescript-eslint/no-unused-vars
+import * as borsh from "@coral-xyz/borsh";
 
 export interface NoneJSON {
   kind: 'None';
@@ -28,30 +26,16 @@
     };
   }
 }
-=======
-import { SwitchboardProgram } from "../../SwitchboardProgram.js";
-import { PublicKey } from "@solana/web3.js"; // eslint-disable-line @typescript-eslint/no-unused-vars
-import { BN } from "@switchboard-xyz/common"; // eslint-disable-line @typescript-eslint/no-unused-vars
-import * as types from "../types/index.js"; // eslint-disable-line @typescript-eslint/no-unused-vars
-import * as borsh from "@coral-xyz/borsh";
->>>>>>> 0cddfe37
 
 export interface VerificationPendingJSON {
   kind: "VerificationPending";
 }
 
 export class VerificationPending {
-<<<<<<< HEAD
-  static readonly discriminator = 1;
-  static readonly kind = 'VerificationPending';
-  readonly discriminator = 1;
-  readonly kind = 'VerificationPending';
-=======
   static readonly discriminator = 0;
   static readonly kind = "VerificationPending";
   readonly discriminator = 0;
   readonly kind = "VerificationPending";
->>>>>>> 0cddfe37
 
   toJSON(): VerificationPendingJSON {
     return {
@@ -71,17 +55,10 @@
 }
 
 export class VerificationFailure {
-<<<<<<< HEAD
-  static readonly discriminator = 2;
-  static readonly kind = 'VerificationFailure';
-  readonly discriminator = 2;
-  readonly kind = 'VerificationFailure';
-=======
   static readonly discriminator = 1;
   static readonly kind = "VerificationFailure";
   readonly discriminator = 1;
   readonly kind = "VerificationFailure";
->>>>>>> 0cddfe37
 
   toJSON(): VerificationFailureJSON {
     return {
@@ -101,17 +78,10 @@
 }
 
 export class VerificationSuccess {
-<<<<<<< HEAD
-  static readonly discriminator = 4;
-  static readonly kind = 'VerificationSuccess';
-  readonly discriminator = 4;
-  readonly kind = 'VerificationSuccess';
-=======
   static readonly discriminator = 2;
   static readonly kind = "VerificationSuccess";
   readonly discriminator = 2;
   readonly kind = "VerificationSuccess";
->>>>>>> 0cddfe37
 
   toJSON(): VerificationSuccessJSON {
     return {
@@ -131,17 +101,10 @@
 }
 
 export class VerificationOverride {
-<<<<<<< HEAD
-  static readonly discriminator = 8;
-  static readonly kind = 'VerificationOverride';
-  readonly discriminator = 8;
-  readonly kind = 'VerificationOverride';
-=======
   static readonly discriminator = 3;
   static readonly kind = "VerificationOverride";
   readonly discriminator = 3;
   readonly kind = "VerificationOverride";
->>>>>>> 0cddfe37
 
   toJSON(): VerificationOverrideJSON {
     return {
@@ -162,14 +125,7 @@
     throw new Error("Invalid enum object");
   }
 
-<<<<<<< HEAD
-  if ('None' in obj) {
-    return new None();
-  }
-  if ('VerificationPending' in obj) {
-=======
   if ("VerificationPending" in obj) {
->>>>>>> 0cddfe37
     return new VerificationPending();
   }
   if ("VerificationFailure" in obj) {
@@ -189,14 +145,7 @@
   obj: types.VerificationStatusJSON
 ): types.VerificationStatusKind {
   switch (obj.kind) {
-<<<<<<< HEAD
-    case 'None': {
-      return new None();
-    }
-    case 'VerificationPending': {
-=======
     case "VerificationPending": {
->>>>>>> 0cddfe37
       return new VerificationPending();
     }
     case "VerificationFailure": {
@@ -213,18 +162,10 @@
 
 export function layout(property?: string) {
   const ret = borsh.rustEnum([
-<<<<<<< HEAD
-    borsh.struct([], 'None'),
-    borsh.struct([], 'VerificationPending'),
-    borsh.struct([], 'VerificationFailure'),
-    borsh.struct([], 'VerificationSuccess'),
-    borsh.struct([], 'VerificationOverride'),
-=======
     borsh.struct([], "VerificationPending"),
     borsh.struct([], "VerificationFailure"),
     borsh.struct([], "VerificationSuccess"),
     borsh.struct([], "VerificationOverride"),
->>>>>>> 0cddfe37
   ]);
   if (property !== undefined) {
     return ret.replicate(property);
