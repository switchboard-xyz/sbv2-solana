<<<<<<< HEAD
import * as types from '../types'; // eslint-disable-line @typescript-eslint/no-unused-vars
=======
import * as types from "../types/index.js"; // eslint-disable-line @typescript-eslint/no-unused-vars

import * as borsh from "@coral-xyz/borsh";
>>>>>>> 0cddfe37

import * as borsh from '@coral-xyz/borsh';

export interface PermitNoneJSON {
  kind: "PermitNone";
}

export class PermitNone {
  static readonly discriminator = 0;
  static readonly kind = "NONE";
  readonly discriminator = 0;
  readonly kind = "PermitNone";

  toJSON(): PermitNoneJSON {
    return {
      kind: "PermitNone",
    };
  }

  toEncodable() {
    return {
      PermitOracleHeartbeat: {},
    };
  }
}

export interface PermitOracleHeartbeatJSON {
  kind: "PermitOracleHeartbeat";
}

export class PermitOracleHeartbeat {
  static readonly discriminator = 1;
  static readonly kind = "PermitOracleHeartbeat";
  readonly discriminator = 1;
  readonly kind = "PermitOracleHeartbeat";

  toJSON(): PermitOracleHeartbeatJSON {
    return {
      kind: "PermitOracleHeartbeat",
    };
  }

  toEncodable() {
    return {
      PermitOracleHeartbeat: {},
    };
  }
}

export interface PermitOracleQueueUsageJSON {
  kind: "PermitOracleQueueUsage";
}

export class PermitOracleQueueUsage {
  static readonly discriminator = 2;
  static readonly kind = "PermitOracleQueueUsage";
  readonly discriminator = 2;
  readonly kind = "PermitOracleQueueUsage";

  toJSON(): PermitOracleQueueUsageJSON {
    return {
      kind: "PermitOracleQueueUsage",
    };
  }

  toEncodable() {
    return {
      PermitOracleQueueUsage: {},
    };
  }
}

export interface PermitVrfRequestsJSON {
  kind: "PermitVrfRequests";
}

export class PermitVrfRequests {
  static readonly discriminator = 4;
  static readonly kind = "PermitVrfRequests";
  readonly discriminator = 4;
  readonly kind = "PermitVrfRequests";

  toJSON(): PermitVrfRequestsJSON {
    return {
      kind: "PermitVrfRequests",
    };
  }

  toEncodable() {
    return {
      PermitVrfRequests: {},
    };
  }
}

// eslint-disable-next-line @typescript-eslint/no-explicit-any
export function fromDecoded(obj: any): types.SwitchboardPermissionKind {
  if (typeof obj !== "object") {
    throw new Error("Invalid enum object");
  }

  if ("PermitNone" in obj) {
    return new PermitNone();
  }
  if ("PermitOracleHeartbeat" in obj) {
    return new PermitOracleHeartbeat();
  }
  if ("PermitOracleQueueUsage" in obj) {
    return new PermitOracleQueueUsage();
  }
  if ("PermitVrfRequests" in obj) {
    return new PermitVrfRequests();
  }

  throw new Error("Invalid enum object");
}

export function fromJSON(
  obj: types.SwitchboardPermissionJSON
): types.SwitchboardPermissionKind {
  switch (obj.kind) {
    case "PermitNone": {
      return new PermitNone();
    }
    case "PermitOracleHeartbeat": {
      return new PermitOracleHeartbeat();
    }
    case "PermitOracleQueueUsage": {
      return new PermitOracleQueueUsage();
    }
    case "PermitVrfRequests": {
      return new PermitVrfRequests();
    }
  }
}

export function layout(property?: string) {
  const ret = borsh.rustEnum([
    // borsh.struct([], 'PermitNone'),
    borsh.struct([], "PermitOracleHeartbeat"),
    borsh.struct([], "PermitOracleQueueUsage"),
    borsh.struct([], "PermitVrfRequests"),
  ]);
  if (property !== undefined) {
    return ret.replicate(property);
  }
  return ret;
}<|MERGE_RESOLUTION|>--- conflicted
+++ resolved
@@ -1,12 +1,6 @@
-<<<<<<< HEAD
-import * as types from '../types'; // eslint-disable-line @typescript-eslint/no-unused-vars
-=======
 import * as types from "../types/index.js"; // eslint-disable-line @typescript-eslint/no-unused-vars
 
 import * as borsh from "@coral-xyz/borsh";
->>>>>>> 0cddfe37
-
-import * as borsh from '@coral-xyz/borsh';
 
 export interface PermitNoneJSON {
   kind: "PermitNone";
