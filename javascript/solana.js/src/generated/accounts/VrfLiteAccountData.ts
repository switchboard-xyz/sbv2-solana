--- conflicted
+++ resolved
@@ -1,18 +1,9 @@
-<<<<<<< HEAD
-import { SwitchboardProgram } from '../../SwitchboardProgram';
-import * as types from '../types'; // eslint-disable-line @typescript-eslint/no-unused-vars
-=======
 import { SwitchboardProgram } from "../../SwitchboardProgram.js";
 import * as types from "../types/index.js"; // eslint-disable-line @typescript-eslint/no-unused-vars
 
 import * as borsh from "@coral-xyz/borsh"; // eslint-disable-line @typescript-eslint/no-unused-vars
 import { Connection, PublicKey } from "@solana/web3.js";
 import { BN } from "@switchboard-xyz/common"; // eslint-disable-line @typescript-eslint/no-unused-vars
->>>>>>> 0cddfe37
-
-import * as borsh from '@coral-xyz/borsh'; // eslint-disable-line @typescript-eslint/no-unused-vars
-import { Connection, PublicKey } from '@solana/web3.js';
-import { BN } from '@switchboard-xyz/common'; // eslint-disable-line @typescript-eslint/no-unused-vars
 
 export interface VrfLiteAccountDataFields {
   /** The bump used to derive the SbState account. */
