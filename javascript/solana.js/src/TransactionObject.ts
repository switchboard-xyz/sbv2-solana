<<<<<<< HEAD
import * as attestationTypes from './attestation-generated';
import { isBrowser } from './browser';
import * as errors from './errors';
import { fromTxError } from './generated';
=======
import { fromTxError } from "./generated/index.js";
import { isBrowser } from "./browser.js";
import * as errors from "./errors.js";
>>>>>>> 0cddfe37
import {
  AnchorWallet,
  DEFAULT_SEND_TRANSACTION_OPTIONS,
  SendTransactionOptions,
} from "./SwitchboardProgram.js";

import { AnchorProvider } from "@coral-xyz/anchor";
import {
  ComputeBudgetProgram,
  Keypair,
  NonceInformation,
  PACKET_DATA_SIZE,
  PublicKey,
  Transaction,
  TransactionInstruction,
  TransactionMessage,
  TransactionSignature,
  VersionedTransaction,
} from "@solana/web3.js";
import { sleep } from "@switchboard-xyz/common";
import _ from "lodash";

export interface ITransactionObject extends Required<TransactionObjectOptions> {
  /** The public key of the account that will pay the transaction fees */
  payer: PublicKey;
  /** An array of TransactionInstructions that will be added to the transaction */
  ixns: Array<TransactionInstruction>;
  /** An array of signers used to sign the transaction before sending. This may not include the payer keypair for web wallet support */
  signers: Array<Keypair>;
}

export interface TransactionObjectOptions {
  enableDurableNonce?: boolean;
  computeUnitPrice?: number;
  computeUnitLimit?: number;
}

export type SendTransactionObjectOptions = TransactionObjectOptions &
  SendTransactionOptions;

export type TransactionPackOptions = TransactionObjectOptions & {
  // instructions to be added first in all txns
  preIxns?: Array<TransactionInstruction>;
  // instructions to be added last in all txns
  postIxns?: Array<TransactionInstruction>;
};

/**
 Compare two instructions to see if a transaction already includes a given type of instruction. Does not compare if the ixn has the same data.
 */
export const ixnsEqual = (
  a: TransactionInstruction,
  b: TransactionInstruction
): boolean => {
  return (
    a.programId.equals(b.programId) &&
    a.keys.length === b.keys.length &&
    JSON.stringify(a) === JSON.stringify(b) &&
    a.data.length === b.data.length
  );
};

/**
 Compare two instructions to see if a transaction already includes a given type of instruction. Returns false if the ixn data is different.
 */
export const ixnsDeepEqual = (
  a: TransactionInstruction,
  b: TransactionInstruction
): boolean => {
  return ixnsEqual(a, b) && Buffer.compare(a.data, b.data) === 0;
};

export type TransactionOptions =
  | {
      blockhash: string;
      lastValidBlockHeight: number;
    }
  | {
      nonceInfo: NonceInformation;
      minContextSlot: number;
    };

export class TransactionObject implements ITransactionObject {
  enableDurableNonce: boolean;
  computeUnitPrice: number;
  computeUnitLimit: number;

  payer: PublicKey;
  ixns: Array<TransactionInstruction>;
  signers: Array<Keypair>;

  /** Return the number of instructions, including the durable nonce placeholder if enabled */
  get length(): number {
    return this.enableDurableNonce ? this.ixns.length + 1 : this.ixns.length;
  }

  constructor(
    payer: PublicKey,
    ixns: Array<TransactionInstruction>,
    signers: Array<Keypair>,
    options?: TransactionObjectOptions
  ) {
    this.payer = payer;

    this.signers = signers;

    this.enableDurableNonce = options?.enableDurableNonce ?? false;
    this.computeUnitPrice = options?.computeUnitPrice ?? 0;
    this.computeUnitLimit = options?.computeUnitLimit ?? 0;

    const instructions = [...ixns];

    const computeLimitIxn = TransactionObject.getComputeUnitLimitIxn(
      options?.computeUnitLimit
    );
    if (
      computeLimitIxn !== undefined &&
      instructions.findIndex((ixn) => ixnsEqual(ixn, computeLimitIxn)) === -1
    ) {
      instructions.unshift(computeLimitIxn);
    }

    const priorityTxn = TransactionObject.getComputeUnitPriceIxn(
      options?.computeUnitPrice
    );
    if (
      priorityTxn !== undefined &&
      instructions.findIndex((ixn) => ixnsEqual(ixn, priorityTxn)) === -1
    ) {
      instructions.unshift(priorityTxn);
    }

    this.ixns = instructions;

    this.verify();
  }

  /** Build a new transaction with options */
  private static new(
    payer: PublicKey,
    options?: TransactionObjectOptions & {
      // instructions to be added first in the new txn
      preIxns?: Array<TransactionInstruction>;
      // instructions to be added last in the new txn
      postIxns?: Array<TransactionInstruction>;
    }
  ): TransactionObject {
    const preIxns = options?.preIxns ?? [];
    const postIxns = options?.postIxns ?? [];
    return new TransactionObject(payer, [...preIxns, ...postIxns], [], options);
  }

  verify() {
    return TransactionObject.verify(
      this.payer,
      this.ixns,
      this.signers,
      this.enableDurableNonce
    );
  }

  static getComputeUnitLimitIxn(
    computeUnitLimit?: number
  ): TransactionInstruction | undefined {
    if (computeUnitLimit && computeUnitLimit > 0) {
      return ComputeBudgetProgram.setComputeUnitLimit({
        units: computeUnitLimit,
      });
    }

    return undefined;
  }

  static getComputeUnitPriceIxn(
    computeUnitPrice?: number
  ): TransactionInstruction | undefined {
    if (computeUnitPrice && computeUnitPrice > 0) {
      return ComputeBudgetProgram.setComputeUnitPrice({
        microLamports: computeUnitPrice,
      });
    }

    return undefined;
  }

  /**
   * Append instructions to the beginning of a TransactionObject
   */
  public unshift(
    ixn: TransactionInstruction | Array<TransactionInstruction>,
    signers?: Array<Keypair>
  ): TransactionObject {
    const newIxns = [...this.ixns];
    if (Array.isArray(ixn)) {
      newIxns.unshift(...ixn);
    } else {
      newIxns.unshift(ixn);
    }
    const newSigners = [...this.signers];
    if (signers) {
      signers.forEach((s) => {
        if (
          newSigners.findIndex((signer) =>
            signer.publicKey.equals(s.publicKey)
          ) === -1
        ) {
          newSigners.push(s);
        }
      });
    }
    TransactionObject.verify(
      this.payer,
      newIxns,
      newSigners,
      this.enableDurableNonce
    );
    this.ixns = newIxns;
    this.signers = newSigners;
    return this;
  }

  public insert(
    ixn: TransactionInstruction,
    index: number,
    signers?: Array<Keypair>
  ) {
    const newIxns: Array<TransactionInstruction> = [...this.ixns];
    newIxns.splice(index, 0, ixn);
    const newSigners = [...this.signers];
    if (signers) {
      signers.forEach((s) => {
        if (
          newSigners.findIndex((signer) =>
            signer.publicKey.equals(s.publicKey)
          ) === -1
        ) {
          newSigners.push(s);
        }
      });
    }
    TransactionObject.verify(
      this.payer,
      newIxns,
      newSigners,
      this.enableDurableNonce
    );
    this.ixns = newIxns;
    this.signers = newSigners;
    return this;
  }

  /**
   * Append instructions to the end of a TransactionObject
   */
  public add(
    ixn: TransactionInstruction | Array<TransactionInstruction>,
    signers?: Array<Keypair>
  ): TransactionObject {
    const newIxns = [...this.ixns];
    if (Array.isArray(ixn)) {
      newIxns.push(...ixn);
    } else {
      newIxns.push(ixn);
    }
    const newSigners = [...this.signers];
    if (signers) {
      signers.forEach((s) => {
        if (
          newSigners.findIndex((signer) =>
            signer.publicKey.equals(s.publicKey)
          ) === -1
        ) {
          newSigners.push(s);
        }
      });
    }
    TransactionObject.verify(
      this.payer,
      newIxns,
      newSigners,
      this.enableDurableNonce
    );
    this.ixns = newIxns;
    this.signers = newSigners;
    return this;
  }

  /**
   * Verify a transaction object has less than 10 instructions, less than 1232 bytes, and contains all required signers minus the payer
   * @throws if more than 10 instructions, serialized size is greater than 1232 bytes, or if object is missing a required signer minus the payer
   */
  public static verify(
    payer: PublicKey,
    ixns: Array<TransactionInstruction>,
    signers: Array<Keypair>,
    enableDurableNonce: boolean
  ) {
    // verify payer is not default pubkey
    if (payer.equals(PublicKey.default)) {
      throw new errors.SwitchboardProgramReadOnlyError();
    }

    // if empty object, return
    if (ixns.length === 0) {
      return;
    }

    const ixnLength = enableDurableNonce ? ixns.length + 1 : ixns.length;
    // verify num ixns
    if (ixnLength > 10) {
      throw new errors.TransactionInstructionOverflowError(ixnLength);
    }

    const uniqueAccounts = ixns.reduce((accounts, ixn) => {
      ixn.keys.forEach((a) => accounts.add(a.pubkey.toBase58()));
      return accounts;
    }, new Set<string>());
    if (uniqueAccounts.size > 32) {
      throw new errors.TransactionAccountOverflowError(uniqueAccounts.size);
    }

    const padding: number = enableDurableNonce ? 96 : 0;

    // verify serialized size
    const size = TransactionObject.size(payer, ixns);
    if (size > PACKET_DATA_SIZE - padding) {
      throw new errors.TransactionSerializationOverflowError(size);
    }

    // verify signers
    TransactionObject.verifySigners(payer, ixns, signers);
  }

  /**
   * Return the serialized size of an array of TransactionInstructions
   */
  public static size(payer: PublicKey, ixns: Array<TransactionInstruction>) {
    const encodeLength = (len: number) => {
      const bytes = new Array<number>();
      let remLen = len;
      for (;;) {
        let elem = remLen & 0x7f;
        remLen >>= 7;
        if (remLen === 0) {
          bytes.push(elem);
          break;
        } else {
          elem |= 0x80;
          bytes.push(elem);
        }
      }
      return bytes;
    };

    const reqSigners = ixns.reduce((signers, ixn) => {
      ixn.keys.map((a) => {
        if (a.isSigner) {
          signers.add(a.pubkey.toBase58());
        }
      });
      return signers;
    }, new Set<string>());

    // need to include the payer as a signer
    if (!reqSigners.has(payer.toBase58())) {
      reqSigners.add(payer.toBase58());
    }

    const txn = new Transaction({
      feePayer: PublicKey.default,
      blockhash: "1".repeat(32),
      lastValidBlockHeight: 200000000,
    }).add(...ixns);

    const txnSize =
      txn.serializeMessage().length +
      reqSigners.size * 64 +
      encodeLength(reqSigners.size).length;

    return txnSize;
  }

  get size(): number {
    return TransactionObject.size(this.payer, this.ixns);
  }

  /**
   * Try to combine two {@linkcode TransactionObject}'s
   * @throws if verification fails. See TransactionObject.verify
   */
  public combine(otherObject: TransactionObject): TransactionObject {
    if (!this.payer.equals(otherObject.payer)) {
      throw new Error(`Cannot combine transactions with different payers`);
    }
    return this.add(otherObject.ixns, otherObject.signers);
  }

  private static verifySigners(
    payer: PublicKey,
    ixns: Array<TransactionInstruction>,
    signers: Array<Keypair>
  ) {
    // get all required signers
    const reqSigners = ixns.reduce((signers, ixn) => {
      ixn.keys.map((a) => {
        if (a.isSigner) {
          signers.add(a.pubkey.toBase58());
        }
      });
      return signers;
    }, new Set<string>());

    if (reqSigners.has(payer.toBase58())) {
      reqSigners.delete(payer.toBase58());
    }

    signers.forEach((s) => {
      if (reqSigners.has(s.publicKey.toBase58())) {
        reqSigners.delete(s.publicKey.toBase58());
      }
    });

    if (reqSigners.size > 0) {
      throw new errors.TransactionMissingSignerError(Array.from(reqSigners));
    }
  }

  /**
   * Convert the TransactionObject into a Solana Transaction
   */
  public toTxn(options: TransactionOptions): Transaction {
    if ("nonceInfo" in options) {
      const txn = new Transaction({
        feePayer: this.payer,
        nonceInfo: options.nonceInfo,
        minContextSlot: options.minContextSlot,
      }).add(...this.ixns);
      return txn;
    }

    const txn = new Transaction({
      feePayer: this.payer,
      blockhash: options.blockhash,
      lastValidBlockHeight: options.lastValidBlockHeight,
    }).add(...this.ixns);
    return txn;
  }

  public toVersionedTxn(options: TransactionOptions): VersionedTransaction {
    if ("nonceInfo" in options) {
      const messageV0 = new TransactionMessage({
        payerKey: this.payer,
        recentBlockhash: options.nonceInfo.nonce,
        instructions: this.ixns,
      }).compileToLegacyMessage();
      const transaction = new VersionedTransaction(messageV0);
      return transaction;
    }

    const messageV0 = new TransactionMessage({
      payerKey: this.payer,
      recentBlockhash: options.blockhash,
      instructions: this.ixns,
    }).compileToLegacyMessage();
    const transaction = new VersionedTransaction(messageV0);
    return transaction;
  }

  /**
   * Return a Transaction signed by the provided signers
   */
  public sign(
    options: TransactionOptions,
    signers?: Array<Keypair>
  ): Transaction {
    const txn = this.toTxn(options);
    const allSigners = [...this.signers];

    if (signers) {
      allSigners.unshift(...signers);
    }

    if (allSigners.length) {
      txn.sign(...allSigners);
    }

    return txn;
  }

  /**
   * Pack an array of TransactionObject's into as few transactions as possible.
   */
  public static pack(
    _txns: Array<TransactionObject>,
    options?: TransactionPackOptions
  ): Array<TransactionObject> {
    const txns = [..._txns.filter(Boolean)];
    if (txns.length === 0) {
      throw new Error(`No transactions to pack`);
    }

    const payers = Array.from(
      txns
        .reduce((payers, txn) => {
          payers.add(txn.payer.toBase58());
          return payers;
        }, new Set<string>())
        .values()
    );

    if (payers.length > 1) {
      throw new Error(`Packed transactions should have the same payer`);
    }
    const payer = new PublicKey(payers.shift()!);

    const signers: Array<Keypair> = _.flatten(txns.map((t) => t.signers));
    const ixns: Array<TransactionInstruction> = _.flatten(
      txns.map((t) => t.ixns)
    );

    return TransactionObject.packIxns(payer, ixns, signers, options);
  }

  /**
   * Pack an array of TransactionInstructions into as few transactions as possible. Assumes only a single signer
   */
  public static packIxns(
    payer: PublicKey,
    _ixns: Array<TransactionInstruction>,
    signers?: Array<Keypair>,
    options?: TransactionPackOptions
  ): Array<TransactionObject> {
    const ixns = [..._ixns];
    const txns: Array<TransactionObject> = [];

    let txn = TransactionObject.new(payer, options);
    while (ixns.length) {
      const ixn = ixns.shift()!;
      const reqSigners = filterSigners(payer, [ixn], signers ?? []);
      try {
        txn.insert(
          ixn,
          txn.ixns.length - (options?.postIxns?.length ?? 0),
          reqSigners
        );
      } catch {
        txns.push(txn);
        txn = TransactionObject.new(payer, options);
        txn.insert(
          ixn,
          txn.ixns.length - (options?.postIxns?.length ?? 0),
          reqSigners
        );
      }
    }

    txns.push(txn);
    return txns;
  }

  public static async signAndSendAll(
    provider: AnchorProvider,
    txns: Array<TransactionObject>,
    opts: SendTransactionOptions = DEFAULT_SEND_TRANSACTION_OPTIONS,
    txnOptions?: TransactionOptions,
    delay = 0
  ): Promise<Array<TransactionSignature>> {
    if (isBrowser) throw new errors.SwitchboardProgramIsBrowserError();

    const txnSignatures: Array<TransactionSignature> = [];
    for await (const [i, txn] of txns.entries()) {
      txnSignatures.push(await txn.signAndSend(provider, opts, txnOptions));
      if (
        i !== txns.length - 1 &&
        delay &&
        typeof delay === "number" &&
        delay > 0
      ) {
        await sleep(delay);
      }
    }

    return txnSignatures;
  }

  async signAndSend(
    provider: AnchorProvider,
    opts: SendTransactionOptions = DEFAULT_SEND_TRANSACTION_OPTIONS,
    txnOptions?: TransactionOptions
  ): Promise<TransactionSignature> {
    if (isBrowser) throw new errors.SwitchboardProgramIsBrowserError();
    if (this.payer.equals(PublicKey.default))
      throw new errors.SwitchboardProgramReadOnlyError();
    if (!this.payer.equals(provider.publicKey)) {
      throw new Error(`Payer keypair mismatch`);
    }

    const signers = filterSigners(this.payer, this.ixns, this.signers);
    signers.unshift((provider.wallet as AnchorWallet).payer);

    try {
      // skip confirmation
      if (
        opts &&
        typeof opts.skipConfrimation === "boolean" &&
        opts.skipConfrimation
      ) {
        const transaction = this.toTxn(
          txnOptions ?? (await provider.connection.getLatestBlockhash())
        );
        const txnSignature = await provider.connection.sendTransaction(
          transaction,
          signers,
          opts
        );
        return txnSignature;
      }

      const transaction = this.toTxn(
        txnOptions ?? (await provider.connection.getLatestBlockhash())
      );
      return await provider.sendAndConfirm(transaction, signers, {
        ...DEFAULT_SEND_TRANSACTION_OPTIONS,
        ...opts,
      });
    } catch (error) {
      const err = fromTxError(error);
      if (err) {
        if (err.logs) {
          console.error(err.logs);
        }
        throw err;
      }

      const attestationErr = attestationTypes.fromTxError(error);
      if (attestationErr) {
        if (attestationErr.logs) {
          console.error(attestationErr.logs);
        }
        throw attestationErr;
      }

      throw error;
    }
  }
}

function filterSigners(
  payer: PublicKey,
  ixns: Array<TransactionInstruction>,
  signers: Array<Keypair>
): Array<Keypair> {
  const allSigners = [...signers];
  const reqSigners = ixns.reduce((signers, ixn) => {
    ixn.keys.map((a) => {
      if (a.isSigner) {
        signers.add(a.pubkey.toBase58());
      }
    });
    return signers;
  }, new Set<string>());

  const filteredSigners = allSigners.filter(
    (s) => !s.publicKey.equals(payer) && reqSigners.has(s.publicKey.toBase58())
  );

  return filteredSigners;
}<|MERGE_RESOLUTION|>--- conflicted
+++ resolved
@@ -1,13 +1,6 @@
-<<<<<<< HEAD
-import * as attestationTypes from './attestation-generated';
-import { isBrowser } from './browser';
-import * as errors from './errors';
-import { fromTxError } from './generated';
-=======
 import { fromTxError } from "./generated/index.js";
 import { isBrowser } from "./browser.js";
 import * as errors from "./errors.js";
->>>>>>> 0cddfe37
 import {
   AnchorWallet,
   DEFAULT_SEND_TRANSACTION_OPTIONS,
