--- conflicted
+++ resolved
@@ -1,11 +1,5 @@
 {
-<<<<<<< HEAD
-  "include": ["./src/**/*", "./src/idl/*.json"],
-  "exclude": ["tests/**/*", "lib", "node_modules"],
-  "files": ["src/index.ts"],
-=======
   "include": ["./src/**/*"],
->>>>>>> 0cddfe37
   "compilerOptions": {
     "lib": ["ES2022"],
     "moduleResolution": "node",
